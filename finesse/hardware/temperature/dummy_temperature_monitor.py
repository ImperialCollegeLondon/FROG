"""This module provides an interface to dummy DP9800 temperature readers."""
<<<<<<< HEAD
from datetime import datetime
=======
import logging
>>>>>>> 132aa828
from decimal import Decimal

from pubsub import pub

from ...config import TEMPERATURE_MONITOR_TOPIC
from ..noise_producer import NoiseProducer
from .temperature_monitor_base import TemperatureMonitorBase


class DummyTemperatureMonitor(TemperatureMonitorBase):
    """A dummy temperature monitor for GUI testing."""

    def __init__(self) -> None:
        """Create a new DummyTemperatureMonitor."""
        super().__init__("dummy")
        self._noise_producer = NoiseProducer(seed=None)

    def close(self) -> None:
        """Close the connection to the device."""

    def get_temperatures(self) -> list[Decimal]:
        """Get current temperatures."""
        _BASE_TEMPS = (19, 17, 26, 22, 24, 68, 69, 24)
        noise = self._noise_producer()
<<<<<<< HEAD
        temperatures = [Decimal(noise + temp) for temp in _BASE_TEMPS]
        time_now = datetime.now().timestamp()

        pub.sendMessage(
            f"serial.{TEMPERATURE_MONITOR_TOPIC}.data.response",
            temperatures=temperatures,
            time=time_now,
        )
=======
        return [Decimal(noise + temp) for temp in _BASE_TEMPS]
>>>>>>> 132aa828
<|MERGE_RESOLUTION|>--- conflicted
+++ resolved
@@ -1,14 +1,6 @@
 """This module provides an interface to dummy DP9800 temperature readers."""
-<<<<<<< HEAD
-from datetime import datetime
-=======
-import logging
->>>>>>> 132aa828
 from decimal import Decimal
 
-from pubsub import pub
-
-from ...config import TEMPERATURE_MONITOR_TOPIC
 from ..noise_producer import NoiseProducer
 from .temperature_monitor_base import TemperatureMonitorBase
 
@@ -28,15 +20,4 @@
         """Get current temperatures."""
         _BASE_TEMPS = (19, 17, 26, 22, 24, 68, 69, 24)
         noise = self._noise_producer()
-<<<<<<< HEAD
-        temperatures = [Decimal(noise + temp) for temp in _BASE_TEMPS]
-        time_now = datetime.now().timestamp()
-
-        pub.sendMessage(
-            f"serial.{TEMPERATURE_MONITOR_TOPIC}.data.response",
-            temperatures=temperatures,
-            time=time_now,
-        )
-=======
-        return [Decimal(noise + temp) for temp in _BASE_TEMPS]
->>>>>>> 132aa828
+        return [Decimal(noise + temp) for temp in _BASE_TEMPS]