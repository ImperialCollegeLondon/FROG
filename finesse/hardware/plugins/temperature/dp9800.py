--- conflicted
+++ resolved
@@ -9,11 +9,8 @@
 )
 from finesse.hardware.serial_device import SerialDevice
 
-<<<<<<< HEAD
 from .temperature_monitor_base import TemperatureMonitorBase, TemperatureSequence
 
-=======
->>>>>>> d99ad031
 
 def check_data(data: bytes) -> None:
     """Perform message integrity checks.
