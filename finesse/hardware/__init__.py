"""This module contains code for interfacing with different hardware devices."""
import sys

from pubsub import pub

if "--dummy-em27" in sys.argv:
    from .dummy_em27_scraper import DummyEM27Scraper as EM27Scraper
    from .opus.dummy import DummyOPUSInterface as OPUSInterface
else:
    from .em27_scraper import EM27Scraper  # type: ignore
    from .opus.em27 import OPUSInterface  # type: ignore

<<<<<<< HEAD
if "--dummy-tc4820" in sys.argv:
    from .temperature.dummy_temperature_controller import Decimal
    from .temperature.dummy_temperature_controller import (
        DummyTemperatureController as TC4820,
    )
    from .temperature.dummy_temperature_controller import NoiseParameters
else:
    from .temperature.tc4820 import TC4820  # type: ignore

from .stepper_motor.dummy import DummyStepperMotor
=======
from .stepper_motor import create_stepper_motor_serial_manager
from .temperature import create_temperature_controller_serial_managers
from .temperature.dummy_temperature_monitor import DummyTemperatureMonitor as DP9800
>>>>>>> f6674825

opus: OPUSInterface
tc4820_hot: TC4820
tc4820_cold: TC4820


def _init_hardware():
<<<<<<< HEAD
    global stepper, opus, tc4820_hot, tc4820_cold
    # TODO: Replace with a real stepper motor device
    stepper = DummyStepperMotor(3600)
=======
    global opus, dp9800
>>>>>>> f6674825

    dp9800 = DP9800()
    opus = OPUSInterface()
    tc4820_hot = TC4820(
        name="hot",
        temperature_params=NoiseParameters(35.0, 2.0, 123),
        power_params=NoiseParameters(40.0, 2.0, 123),
        initial_set_point=Decimal(70),
    )
    tc4820_cold = TC4820(
        name="cold",
        temperature_params=NoiseParameters(35.0, 2.0, 456),
        power_params=NoiseParameters(1.0, 0.1, 456),
        initial_set_point=Decimal(20),
    )


def _stop_hardware():
    global opus
    del opus


pub.subscribe(_init_hardware, "window.opened")
pub.subscribe(_stop_hardware, "window.closed")

scraper = EM27Scraper()
create_stepper_motor_serial_manager()
create_temperature_controller_serial_managers()<|MERGE_RESOLUTION|>--- conflicted
+++ resolved
@@ -10,7 +10,7 @@
     from .em27_scraper import EM27Scraper  # type: ignore
     from .opus.em27 import OPUSInterface  # type: ignore
 
-<<<<<<< HEAD
+
 if "--dummy-tc4820" in sys.argv:
     from .temperature.dummy_temperature_controller import Decimal
     from .temperature.dummy_temperature_controller import (
@@ -20,12 +20,10 @@
 else:
     from .temperature.tc4820 import TC4820  # type: ignore
 
-from .stepper_motor.dummy import DummyStepperMotor
-=======
+
 from .stepper_motor import create_stepper_motor_serial_manager
 from .temperature import create_temperature_controller_serial_managers
 from .temperature.dummy_temperature_monitor import DummyTemperatureMonitor as DP9800
->>>>>>> f6674825
 
 opus: OPUSInterface
 tc4820_hot: TC4820
@@ -33,13 +31,7 @@
 
 
 def _init_hardware():
-<<<<<<< HEAD
-    global stepper, opus, tc4820_hot, tc4820_cold
-    # TODO: Replace with a real stepper motor device
-    stepper = DummyStepperMotor(3600)
-=======
-    global opus, dp9800
->>>>>>> f6674825
+    global opus, dp9800, tc4820_hot, tc4820_cold
 
     dp9800 = DP9800()
     opus = OPUSInterface()
