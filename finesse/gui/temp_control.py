"""Panel and widgets related to temperature monitoring."""
from datetime import datetime
from decimal import Decimal
from functools import partial

import matplotlib.pyplot as plt
import matplotlib.ticker as ticker
from matplotlib.backends.backend_qt5agg import FigureCanvasQTAgg
from pubsub import pub
from PySide6.QtCore import QSize, Qt
from PySide6.QtWidgets import (
    QGridLayout,
    QGroupBox,
    QLabel,
    QLineEdit,
    QProgressBar,
    QPushButton,
    QSizePolicy,
    QSpinBox,
    QWidget,
)

<<<<<<< HEAD
from ..config import TEMPERATURE_CONTROLLER_TOPIC, TEMPERATURE_MONITOR_TOPIC
=======
from ..config import (
    TEMPERATURE_CONTROLLER_TOPIC,
    TEMPERATURE_MONITOR_POLL_INTERVAL,
    TEMPERATURE_PLOT_TIME_RANGE,
)
>>>>>>> 69d7fdd2
from .led_icons import LEDIcon
from .serial_device_panel import SerialDevicePanel


class TemperaturePlot(QGroupBox):
    """Widgets to view the temperature properties."""

    def __init__(self) -> None:
        """Creates a panel with a graph to monitor the blackbody temperatures."""
        super().__init__("BB Monitor")

        layout = self._create_controls()
        self.setLayout(layout)

        pub.subscribe(
            self._plot_bb_temps, f"serial.{TEMPERATURE_MONITOR_TOPIC}.data.response"
        )

    def _create_controls(self) -> QGridLayout:
        """Creates the overall layout for the panel.

        Returns:
            QGridLayout: The layout containing the figure.
        """
        layout = QGridLayout()
        self._btns = {"hot": QPushButton("Hot BB"), "cold": QPushButton("Cold BB")}
        self._btns["hot"].clicked.connect(
            partial(self._toggle_axis_visibility, name="hot")
        )
        self._btns["cold"].clicked.connect(
            partial(self._toggle_axis_visibility, name="cold")
        )
        self._create_figure()
        self._canvas.setMinimumSize(QSize(640, 120))
        self._canvas.setSizePolicy(
            QSizePolicy.Policy.MinimumExpanding, QSizePolicy.Policy.MinimumExpanding
        )

        layout.addWidget(self._btns["hot"], 0, 0)
        layout.addWidget(self._btns["cold"], 1, 0)
        layout.addWidget(self._canvas, 0, 1, 2, 1)

        return layout

    def _create_figure(self) -> None:
        """Creates the matplotlib figure to be contained within the panel."""
        self._figure, ax = plt.subplots(constrained_layout=True)
        self._ax = {"hot": ax}
        self._canvas = FigureCanvasQTAgg(self._figure)

        self._figure_num_pts = int(
            TEMPERATURE_PLOT_TIME_RANGE / TEMPERATURE_MONITOR_POLL_INTERVAL
        )
        t = [None] * self._figure_num_pts
        hot_bb_temp = [None] * self._figure_num_pts
        cold_bb_temp = [None] * self._figure_num_pts

        hot_colour = "r"
        cold_colour = "b"

        self._ax["hot"].plot(t, hot_bb_temp, color=hot_colour, linestyle="-")
        self._ax["hot"].set_ylabel("HOT BB", color=hot_colour)

        max_ticks = 8
        self._ax["hot"].xaxis.set_major_locator(ticker.MaxNLocator(nbins=max_ticks - 1))
        self._ax["hot"].xaxis.set_major_formatter(
            ticker.FuncFormatter(self._xtick_format_fcn)
        )

        self._ax["cold"] = self._ax["hot"].twinx()
        self._ax["cold"].plot(t, cold_bb_temp, color=cold_colour, linestyle="-")
        self._ax["cold"].set_ylabel("COLD BB", color=cold_colour)

        self._canvas.draw()

    def _toggle_axis_visibility(self, name: str) -> None:
        """Shows or hides individual blackbody temperature plots.

        Args:
            name: the name of the blackbody whose data visibility is toggled
        """
        state = self._ax[name].yaxis.get_visible()
        self._btns[name].setFlat(state)
        self._ax[name].yaxis.set_visible(not state)
        self._ax[name].lines[0].set_visible(not state)

        self._make_axes_sensible()
        self._canvas.draw()

    def _update_figure(
        self, new_time: float, new_hot_data: Decimal, new_cold_data: Decimal
    ) -> None:
        """Updates the matplotlib figure to be contained within the panel.

        Args:
            new_time: the time at which the new data were retrieved
            new_hot_data: the new temperature of the hot blackbody
            new_cold_data: the new temperature of the cold blackbody
        """
        time = list(self._ax["hot"].lines[0].get_xdata())
        hot_data = list(self._ax["hot"].lines[0].get_ydata())
        cold_data = list(self._ax["cold"].lines[0].get_ydata())

        time.pop(0)
        hot_data.pop(0)
        cold_data.pop(0)

        time.append(new_time)
        hot_data.append(new_hot_data)
        cold_data.append(new_cold_data)

        self._ax["hot"].lines[0].set_xdata(time)
        self._ax["hot"].lines[0].set_ydata(hot_data)
        self._ax["cold"].lines[0].set_xdata(time)
        self._ax["cold"].lines[0].set_ydata(cold_data)

        self._make_axes_sensible()

        self._canvas.draw()

    def _xtick_format_fcn(self, val: float, loc: int) -> str:
        """Convert x axis tick labels from timestamp to clock format.

        Args:
            val: value of the tick whose label is being formatted
            loc: location of the tick on the axis

        Returns:
            formatted string to display as x tick label
        """
        return datetime.fromtimestamp(val).strftime("%H:%M:%S")

    def _make_axes_sensible(self) -> None:
        """Rescales the y axes for the the blackbody temperatures."""
        # Rescale limits to account for new data
        self._ax["hot"].relim()
        self._ax["cold"].relim()
        self._ax["hot"].autoscale()
        self._ax["cold"].autoscale()

        ylim_hot = self._ax["hot"].get_ylim()
        ylim_cold = self._ax["cold"].get_ylim()

        # Confine "hot" line to upper region of plot if "cold" line also visible
        if self._ax["cold"].yaxis.get_visible():
            self._ax["hot"].set_ylim([ylim_hot[0] - 5, ylim_hot[1] + 1])

        # Confine "cold" line to lower region of plot if "hot" line also visible
        if self._ax["hot"].yaxis.get_visible():
            self._ax["cold"].set_ylim([ylim_cold[0] - 1, ylim_cold[1] + 5])

    def _plot_bb_temps(self, time: float, temperatures: list[Decimal]) -> None:
        """Extract blackbody temperatures from DP9800 data and plot them.

        Args:
            time: the time that the temperatures were read
            temperatures: the list of temperatures measured by the DP9800
        """
        hot_bb_temp = temperatures[6]
        cold_bb_temp = temperatures[7]

        self._update_figure(time, hot_bb_temp, cold_bb_temp)


class DP9800Controls(SerialDevicePanel):
    """Widgets to view the DP9800 properties."""

    def __init__(self, num_channels: int = 8) -> None:
        """Creates the widgets to monitor DP9800.

        Args:
            num_channels: Number of Pt 100 channels being monitored
        """
        super().__init__(TEMPERATURE_MONITOR_TOPIC, "DP9800")

        self._num_channels = num_channels
        self._poll_interval = 1000 * TEMPERATURE_MONITOR_POLL_INTERVAL

        layout = self._create_controls()
        self.setLayout(layout)

        pub.subscribe(self._begin_polling, f"serial.{TEMPERATURE_MONITOR_TOPIC}.opened")
        pub.subscribe(self._end_polling, f"serial.{TEMPERATURE_MONITOR_TOPIC}.close")
        pub.subscribe(
            self._update_pt100s, f"serial.{TEMPERATURE_MONITOR_TOPIC}.data.response"
        )

    def _create_controls(self) -> QGridLayout:
        """Creates the overall layout for the panel.

        Returns:
            QGridLayout: The layout containing the figure.
        """
        layout = QGridLayout()

        layout.addWidget(QLabel("Pt 100"), 1, 0)
        self._channels = []
        for i in range(self._num_channels):
            channel_label = QLabel(f"CH_{i+1}")
            channel_label.setAlignment(Qt.AlignmentFlag.AlignCenter)
            layout.addWidget(channel_label, 0, i + 1)

            channel_tbox = QLineEdit()
            channel_tbox.setAlignment(Qt.AlignmentFlag.AlignCenter)
            channel_tbox.setReadOnly(True)
            self._channels.append(channel_tbox)
            layout.addWidget(channel_tbox, 1, i + 1)

        poll_label = QLabel("POLL")
        poll_label.setAlignment(
            Qt.AlignmentFlag.AlignRight | Qt.AlignmentFlag.AlignVCenter
        )
        layout.addWidget(poll_label, 0, 9, 2, 1)

        self._poll_light = LEDIcon.create_poll_icon()
        self._poll_light.timer.setInterval(self._poll_interval)
        self._poll_light.timer.timeout.connect(self._poll_dp9800)
        layout.addWidget(self._poll_light, 0, 10, 2, 1)

        return layout

    def _begin_polling(self) -> None:
        """Initiate polling the DP9800 device."""
        self._poll_light.timer.start()

    def _end_polling(self) -> None:
        """Terminate polling the DP9800 device."""
        self._poll_light.timer.stop()

    def _poll_dp9800(self) -> None:
        """Polls the device to obtain the latest values."""
        self._poll_light.flash()
        pub.sendMessage(f"serial.{TEMPERATURE_MONITOR_TOPIC}.data.request")

    def _update_pt100s(self, temperatures: list[Decimal], time: float) -> None:
        """Display the latest Pt 100 temperatures.

        Args:
            temperatures: the temperatures retrieved from the DP9800
            time: the time that the temperatures were retrieved
        """
        for channel, temperature in zip(self._channels, temperatures):
            channel.setText(f"{temperature: .2f}")


class TC4820Controls(SerialDevicePanel):
    """Widgets to view the TC4820 properties."""

    def __init__(self, name: str) -> None:
        """Creates the widgets to control and monitor a TC4820.

        Args:
            name: Name of the blackbody the TC4820 is controlling
        """
        super().__init__(
            f"{TEMPERATURE_CONTROLLER_TOPIC}.{name}_bb", f"TC4820 {name.upper()}"
        )

        layout = self._create_controls()
        self.setLayout(layout)

    def _create_controls(self) -> QGridLayout:
        """Creates the overall layout for the panel.

        Returns:
            QGridLayout: The layout containing the figure.
        """
        layout = QGridLayout()

        align = Qt.AlignmentFlag.AlignRight | Qt.AlignmentFlag.AlignVCenter

        control_label = QLabel("CONTROL")
        control_label.setAlignment(align)
        layout.addWidget(control_label, 0, 0)

        power_label = QLabel("POWER")
        power_label.setAlignment(align)
        layout.addWidget(power_label, 1, 0)

        set_label = QLabel("SET")
        set_label.setAlignment(align)
        layout.addWidget(set_label, 2, 0)

        pt100_label = QLabel("Pt 100")
        pt100_label.setAlignment(align)
        layout.addWidget(pt100_label, 0, 2)

        poll_label = QLabel("POLL")
        poll_label.setAlignment(align)
        layout.addWidget(poll_label, 0, 4)

        alarm_label = QLabel("ALARM")
        alarm_label.setAlignment(align)
        layout.addWidget(alarm_label, 2, 4)

        self._control_val = QLineEdit()
        self._control_val.setReadOnly(True)
        self._control_val.setAlignment(Qt.AlignmentFlag.AlignCenter)
        layout.addWidget(self._control_val, 0, 1)

        self._pt100_val = QLineEdit()
        self._pt100_val.setReadOnly(True)
        self._pt100_val.setAlignment(Qt.AlignmentFlag.AlignCenter)
        layout.addWidget(self._pt100_val, 0, 3)

        self._power_bar = QProgressBar()
        self._power_bar.setTextVisible(False)
        self._power_bar.setOrientation(Qt.Orientation.Horizontal)
        layout.addWidget(self._power_bar, 1, 1, 1, 3)
        layout.addWidget(QLineEdit(), 1, 4)

        self._poll_light = LEDIcon.create_poll_icon()
        self._alarm_light = LEDIcon.create_alarm_icon()
        layout.addWidget(self._poll_light, 0, 5)
        layout.addWidget(self._alarm_light, 2, 5)

        self._set_sbox = QSpinBox()
        layout.addWidget(self._set_sbox, 2, 1)

        self._update_pbtn = QPushButton("UPDATE")
        layout.addWidget(self._update_pbtn, 2, 3)

        return layout


if __name__ == "__main__":
    import sys

    from PySide6.QtWidgets import QApplication, QMainWindow

    app = QApplication(sys.argv)

    window = QMainWindow()

    layout = QGridLayout()

    temperature_plot = TemperaturePlot()
    dp9800 = DP9800Controls()
    tc4820_hot = TC4820Controls("hot")
    tc4820_cold = TC4820Controls("cold")

    layout.addWidget(temperature_plot, 0, 0, 1, 0)
    layout.addWidget(dp9800, 1, 0, 1, 0)
    layout.addWidget(tc4820_hot, 2, 0)
    layout.addWidget(tc4820_cold, 2, 1)

    centralWidget = QWidget()
    centralWidget.setLayout(layout)

    window.setCentralWidget(centralWidget)
    window.show()
    app.exec()<|MERGE_RESOLUTION|>--- conflicted
+++ resolved
@@ -20,15 +20,12 @@
     QWidget,
 )
 
-<<<<<<< HEAD
-from ..config import TEMPERATURE_CONTROLLER_TOPIC, TEMPERATURE_MONITOR_TOPIC
-=======
 from ..config import (
     TEMPERATURE_CONTROLLER_TOPIC,
     TEMPERATURE_MONITOR_POLL_INTERVAL,
+    TEMPERATURE_MONITOR_TOPIC,
     TEMPERATURE_PLOT_TIME_RANGE,
 )
->>>>>>> 69d7fdd2
 from .led_icons import LEDIcon
 from .serial_device_panel import SerialDevicePanel
 
