--- conflicted
+++ resolved
@@ -21,11 +21,8 @@
 )
 
 from ..config import (
-<<<<<<< HEAD
+    NUM_TEMPERATURE_MONITOR_CHANNELS,
     TEMPERATURE_CONTROLLER_POLL_INTERVAL,
-=======
-    NUM_TEMPERATURE_MONITOR_CHANNELS,
->>>>>>> 7e632769
     TEMPERATURE_CONTROLLER_TOPIC,
     TEMPERATURE_MONITOR_COLD_BB_IDX,
     TEMPERATURE_MONITOR_HOT_BB_IDX,
@@ -313,6 +310,8 @@
             self._update_pt100, f"serial.{TEMPERATURE_MONITOR_TOPIC}.data.response"
         )
 
+        self._poll_tc4820()
+
     def _create_controls(self) -> QGridLayout:
         """Creates the overall layout for the panel.
 
