"""Code for FINESSE's main GUI window."""
from PySide6.QtWidgets import QGroupBox, QHBoxLayout, QMainWindow, QVBoxLayout, QWidget

from ..config import APP_NAME
from .opus_view import OPUSControl
from .serial_view import SerialPortControl
<<<<<<< HEAD
from .stepper_motor_view import StepperMotorControl
=======
from .uncaught_exceptions import set_uncaught_exception_handler
>>>>>>> dcdaa2c0


class MainWindow(QMainWindow):
    """The main window for FINESSE."""

    def __init__(self) -> None:
        """Create a new MainWindow."""
        super().__init__()
        self.setWindowTitle(APP_NAME)

<<<<<<< HEAD
        layout_left = QVBoxLayout()
=======
        set_uncaught_exception_handler(self)

        layout = QGridLayout()
>>>>>>> dcdaa2c0

        # Setup for stepper motor control
        stepper_motor = StepperMotorControl()

        # Setup for serial port control
        devices = {
            "ST10": {"port": "COM5", "baud_rate": "9600"},
            "DP9800": {"port": "COM1", "baud_rate": "9600"},
        }
        serial_port: QGroupBox = SerialPortControl(
            devices,
            ("COM1", "COM5", "COM7"),
            ("600", "9600", "115200"),
        )

        layout_left.addWidget(stepper_motor)
        layout_left.addWidget(serial_port)

        layout_right = QVBoxLayout()
        opus: QGroupBox = OPUSControl("127.0.0.1")
        layout_right.addWidget(opus)

        # Display widgets in two columns
        left = QWidget()
        left.setLayout(layout_left)
        right = QWidget()
        right.setLayout(layout_right)
        layout = QHBoxLayout()
        layout.addWidget(left)
        layout.addWidget(right)
        central = QWidget()
        central.setLayout(layout)

        self.setCentralWidget(central)<|MERGE_RESOLUTION|>--- conflicted
+++ resolved
@@ -4,11 +4,8 @@
 from ..config import APP_NAME
 from .opus_view import OPUSControl
 from .serial_view import SerialPortControl
-<<<<<<< HEAD
 from .stepper_motor_view import StepperMotorControl
-=======
 from .uncaught_exceptions import set_uncaught_exception_handler
->>>>>>> dcdaa2c0
 
 
 class MainWindow(QMainWindow):
@@ -19,13 +16,9 @@
         super().__init__()
         self.setWindowTitle(APP_NAME)
 
-<<<<<<< HEAD
-        layout_left = QVBoxLayout()
-=======
         set_uncaught_exception_handler(self)
 
-        layout = QGridLayout()
->>>>>>> dcdaa2c0
+        layout_left = QVBoxLayout()
 
         # Setup for stepper motor control
         stepper_motor = StepperMotorControl()
