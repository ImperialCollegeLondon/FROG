--- conflicted
+++ resolved
@@ -9,21 +9,15 @@
     ["stub.py"],
     pathex=[],
     binaries=[],
-<<<<<<< HEAD
     datas=[
         ("finesse/gui/images/*.png", "finesse/gui/images"),
         (
             "finesse/hardware/plugins/em27/diag_autom.htm",
             "finesse/hardware/plugins/em27",
         ),
+        ("docs/user_guide.html", "docs"),
     ],
     hiddenimports=["finesse.gui.images"],
-=======
-    datas=[('finesse/gui/images/*.png', 'finesse/gui/images'),
-           ('finesse/hardware/diag_autom.htm', 'finesse/hardware'),
-           ('docs/user_guide.html', 'docs')],
-    hiddenimports=['finesse.gui.images'],
->>>>>>> df6cc856
     hookspath=[],
     hooksconfig={},
     runtime_hooks=[],
